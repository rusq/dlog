--- conflicted
+++ resolved
@@ -219,8 +219,9 @@
 }
 
 func Debugln(v ...interface{}) {
-<<<<<<< HEAD
-	std.Debugln(v...)
+	if std.debug {
+		std.Output(2, fmt.Sprintln(v...))
+	}
 }
 
 // Panic is equivalent to Print() followed by a call to panic().
@@ -236,9 +237,4 @@
 // Panicln is equivalent to Println() followed by a call to panic().
 func Panicln(v ...interface{}) {
 	std.Panicln(v...)
-=======
-	if std.debug {
-		std.Output(2, fmt.Sprintln(v...))
-	}
->>>>>>> d8e0e577
 }